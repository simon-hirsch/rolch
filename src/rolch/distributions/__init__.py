--- conflicted
+++ resolved
@@ -2,12 +2,9 @@
 from .johnsonsu import DistributionJSU
 from .normal import DistributionNormal, DistributionNormalMeanVariance
 from .studentt import DistributionT
-<<<<<<< HEAD
 from .beta import DistributionBeta
-=======
 from .lognormal import DistributionLogNormal
 from .lognormalmedian import DistributionLogNormalMedian
->>>>>>> 74f65663
 
 __all__ = [
     "DistributionNormal",
@@ -15,10 +12,7 @@
     "DistributionT",
     "DistributionJSU",
     "DistributionGamma",
-<<<<<<< HEAD
     "DistributionBeta",
-=======
     "DistributionLogNormal",
     "DistributionLogNormalMedian",
->>>>>>> 74f65663
 ]