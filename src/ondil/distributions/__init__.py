--- conflicted
+++ resolved
@@ -1,11 +1,8 @@
 from .beta import DistributionBeta
 from .exponential import DistributionExponential
 from .gamma import DistributionGamma
-<<<<<<< HEAD
 from .gumbel import DistributionGumbel
-=======
 from .inversegaussian import DistributionInverseGaussian
->>>>>>> b83c3989
 from .johnsonsu import DistributionJSU
 from .logistic import DistributionLogistic
 from .lognormal import DistributionLogNormal
@@ -24,9 +21,6 @@
     "DistributionLogNormalMedian",
     "DistributionLogistic",
     "DistributionExponential",
-<<<<<<< HEAD
     "DistributionGumbel",
-=======
     "DistributionInverseGaussian",
->>>>>>> b83c3989
 ]