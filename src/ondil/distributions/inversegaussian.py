--- conflicted
+++ resolved
@@ -2,12 +2,8 @@
 import scipy.stats as st
 
 from ..base import Distribution, LinkFunction, ScipyMixin
-<<<<<<< HEAD
-from ..link import LogLink
+from ..links import Log
 from ..types import ParameterShapes
-=======
-from ..links import Log
->>>>>>> d53aa0ce
 
 
 class InverseGaussian(ScipyMixin, Distribution):
