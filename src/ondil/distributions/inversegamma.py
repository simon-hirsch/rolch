--- conflicted
+++ resolved
@@ -5,12 +5,8 @@
 from scipy.special import digamma, polygamma
 
 from ..base import Distribution, LinkFunction, ScipyMixin
-<<<<<<< HEAD
-from ..link import LogLink
+from ..links import Log
 from ..types import ParameterShapes
-=======
-from ..links import Log
->>>>>>> d53aa0ce
 
 
 class InverseGamma(ScipyMixin, Distribution):
