--- conflicted
+++ resolved
@@ -5,12 +5,8 @@
 import scipy.stats as st
 
 from ..base import Distribution, LinkFunction, ScipyMixin
-<<<<<<< HEAD
-from ..link import IdentityLink, LogLink, LogShiftTwoLink
+from ..links import Identity, Log, LogShiftTwo
 from ..types import ParameterShapes
-=======
-from ..links import Identity, Log, LogShiftTwo
->>>>>>> d53aa0ce
 
 
 class T(ScipyMixin, Distribution):
