# %%
import numpy as np
<<<<<<< HEAD
import rpy2.robjects as robjects
from rolch import DistributionNormal
=======
from ondil import DistributionNormal
>>>>>>> 161e249c


def test_normal_distribution():
    code = """
    set.seed(1)
    y <- rep(0.3, 3)
    mu <- rnorm(3)
    sigma <- rexp(3)
    dist <- gamlss.dist::NO()
    list(
      "y" = y,
      "mu" = mu,
      "sigma" = sigma,
      "dldm" = dist$dldm(y, mu, sigma),
      "dldd" = dist$dldd(y, mu, sigma),
      "d2ldm2" = dist$d2ldm2(sigma),
      "d2ldd2" = dist$d2ldd2(sigma),
      "d2ldmdd" = dist$d2ldmdd(y)
    )
    """

    # Obtain data and derivatives from R
    R_list = robjects.r(code)

    # We take the data from R
    y = np.array(R_list.rx2("y"))
    theta = np.array(
        [
            R_list.rx2("mu"),  # mu
            R_list.rx2("sigma"),  # sigma
        ]
    )

    # Obtain the derivatives from Python
    dist = DistributionNormal()
    dl1_dp1_0 = dist.dl1_dp1(y, theta=theta.T, param=0)
    dl1_dp1_1 = dist.dl1_dp1(y, theta=theta.T, param=1)
    dl2_dp2_0 = dist.dl2_dp2(y, theta=theta.T, param=0)
    dl2_dp2_1 = dist.dl2_dp2(y, theta=theta.T, param=1)
    dl2_dpp = dist.dl2_dpp(y, theta=theta.T, params=(0, 1))

    # Compare with R results
    assert np.allclose(
        dl1_dp1_0, R_list.rx2("dldm")
    ), "First derivative wrt mu doesn't match"
    assert np.allclose(
        dl1_dp1_1, R_list.rx2("dldd")
    ), "First derivative wrt sigma doesn't match"

    assert np.allclose(
        dl2_dp2_0, R_list.rx2("d2ldm2")
    ), "Second derivative wrt mu doesn't match"
    assert np.allclose(
        dl2_dp2_1, R_list.rx2("d2ldd2")
    ), "Second derivative wrt sigma doesn't match"
    assert np.allclose(
        dl2_dpp, R_list.rx2("d2ldmdd")
    ), "Second derivative wrt mu and sigma doesn't match"<|MERGE_RESOLUTION|>--- conflicted
+++ resolved
@@ -1,11 +1,7 @@
 # %%
 import numpy as np
-<<<<<<< HEAD
 import rpy2.robjects as robjects
-from rolch import DistributionNormal
-=======
 from ondil import DistributionNormal
->>>>>>> 161e249c
 
 
 def test_normal_distribution():
@@ -48,19 +44,19 @@
     dl2_dpp = dist.dl2_dpp(y, theta=theta.T, params=(0, 1))
 
     # Compare with R results
-    assert np.allclose(
-        dl1_dp1_0, R_list.rx2("dldm")
-    ), "First derivative wrt mu doesn't match"
-    assert np.allclose(
-        dl1_dp1_1, R_list.rx2("dldd")
-    ), "First derivative wrt sigma doesn't match"
+    assert np.allclose(dl1_dp1_0, R_list.rx2("dldm")), (
+        "First derivative wrt mu doesn't match"
+    )
+    assert np.allclose(dl1_dp1_1, R_list.rx2("dldd")), (
+        "First derivative wrt sigma doesn't match"
+    )
 
-    assert np.allclose(
-        dl2_dp2_0, R_list.rx2("d2ldm2")
-    ), "Second derivative wrt mu doesn't match"
-    assert np.allclose(
-        dl2_dp2_1, R_list.rx2("d2ldd2")
-    ), "Second derivative wrt sigma doesn't match"
-    assert np.allclose(
-        dl2_dpp, R_list.rx2("d2ldmdd")
-    ), "Second derivative wrt mu and sigma doesn't match"+    assert np.allclose(dl2_dp2_0, R_list.rx2("d2ldm2")), (
+        "Second derivative wrt mu doesn't match"
+    )
+    assert np.allclose(dl2_dp2_1, R_list.rx2("d2ldd2")), (
+        "Second derivative wrt sigma doesn't match"
+    )
+    assert np.allclose(dl2_dpp, R_list.rx2("d2ldmdd")), (
+        "Second derivative wrt mu and sigma doesn't match"
+    )