[build-system]
requires = [
    "setuptools>=70.0"
]
build-backend = "setuptools.build_meta"

[project]
name = "rolch"
<<<<<<< HEAD
version = "0.1.4"
=======
version = "0.1.3"
>>>>>>> 10cd7023
authors = [
  {name="Simon Hirsch", email="simon.hirsch@stud.uni-due.de"},
  {name="Jonathan Berrisch", email="jonathan.berrisch@uni-due.de"},
  {name="Florian Ziel", email="florian.ziel@uni-due.de"}
]
description = "Methods for online / incremental estimation of distributional regression models"
readme = "README.md"
requires-python = ">=3.10"
classifiers = [
    "Programming Language :: Python :: 3",
    "License :: OSI Approved :: MIT License",
    "Operating System :: OS Independent",
]
dependencies=[
    "scipy >= 1.00, <2.0.0",
    "numpy >= 1.2, <2.0.0",
    "numba >= 0.59.1, < 1.0.0"
]

[tool.setuptools.packages.find]
where = ["src"]

[project.urls]
Homepage = "https://github.com/simon-hirsch/rolch"<|MERGE_RESOLUTION|>--- conflicted
+++ resolved
@@ -6,11 +6,7 @@
 
 [project]
 name = "rolch"
-<<<<<<< HEAD
 version = "0.1.4"
-=======
-version = "0.1.3"
->>>>>>> 10cd7023
 authors = [
   {name="Simon Hirsch", email="simon.hirsch@stud.uni-due.de"},
   {name="Jonathan Berrisch", email="jonathan.berrisch@uni-due.de"},
